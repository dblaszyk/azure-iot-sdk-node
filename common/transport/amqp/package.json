--- conflicted
+++ resolved
@@ -1,10 +1,6 @@
 {
   "name": "azure-iot-amqp-base",
-<<<<<<< HEAD
   "version": "1.1.0-dtpreview",
-=======
-  "version": "1.0.17",
->>>>>>> 8a2dca80
   "description": "AMQP operations used by Azure IoT device and service SDKs",
   "author": "Microsoft Corporation",
   "license": "MIT",
